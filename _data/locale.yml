--- conflicted
+++ resolved
@@ -1,4 +1,3 @@
-<<<<<<< HEAD
 ## => Engish
 ########################
 en: &EN
@@ -83,7 +82,7 @@
 ## => Korean
 ########################
 ko: &KO
-  SUBSCRIBE               : "등록"
+  SUBSCRIBE               : "구독하기"
   READMORE                : "더보기"
   SEARCH                  : "검색"
   CANCEL                  : "취소"
@@ -101,112 +100,4 @@
   COPYRIGHT_DATES         : "2019"
 
 ko-KR:
-  <<: *KO
-=======
-SUBSCRIBE:
-  en:      "Subscribe"
-  zh:      "订阅"
-  zh-Hans: "订阅"
-  zh-Hant: "訂閱"
-  ko:      "구독하기"
-
-READMORE:
-  en:      "Read more"
-  zh:      "阅读更多"
-  zh-Hans: "阅读更多"
-  zh-Hant: "閱讀更多"
-  ko:      "더보기"
-
-SEARCH:
-  en:      "Search"
-  zh:      "搜索"
-  zh-Hans: "搜索"
-  zh-Hant: "搜索"
-  ko:      "검색"
-
-CANCEL:
-  en:      "Cancel"
-  zh:      "取消"
-  zh-Hans: "取消"
-  zh-Hant: "取消"
-  ko:      "취소"
-
-VIEWS:
-  en:      "views"
-  zh:      "阅读"
-  zh-Hans: "阅读"
-  zh-Hant: "閱讀"
-  ko:      "조회"
-
-LAST_UPDATED:
-  en:      "Last updated"
-  zh:      "更新于"
-  zh-Hans: "更新于"
-  zh-Hant: "更新於"
-  ko:      "마지막 수정"
-
-PREVIOUS:
-  en:      "PREVIOUS"
-  zh:      "上篇"
-  zh-Hans: "上篇"
-  zh-Hant: "上篇"
-  ko:      "이전"
-
-NEXT:
-  en:      "NEXT"
-  zh:      "下篇"
-  zh-Hans: "下篇"
-  zh-Hant: "下篇"
-  ko:      "다음"
-
-ARTICLE_DATE_FORMAT:
-  en:      "%b %d, %Y"
-  zh:      "%Y年 %m月%d日"
-  zh-Hans: "%Y年 %m月%d日"
-  zh-Hant: "%Y年 %m月%d日"
-  ko:      "%Y년 %m월 %d일"
-
-ARTICLE_LIST_DATE_FORMAT:
-  en:      "%b %d"
-  zh:      "%m月%d日"
-  zh-Hans: "%m月%d日"
-  zh-Hant: "%m月%d日"
-  ko:      "%m월 %d일"
-
-STATISTICS:
-  en:      "[POST_COUNT] post articles, [PAGE_COUNT] pages."
-  zh:      "共计 [POST_COUNT] 篇文章，[PAGE_COUNT] 页。"
-  zh-Hans: "共计 [POST_COUNT] 篇文章，[PAGE_COUNT] 页。"
-  zh-Hant: "共計 [POST_COUNT] 篇文章，[PAGE_COUNT] 頁。"
-  ko:      "전체 글 [POST_COUNT]개, [PAGE_COUNT] 페이지"
-
-LICENSE_ANNOUNCE:
-  en:      "This work is licensed under a [LICENSE] license."
-  zh:      "本文遵守 [LICENSE] 许可协议。"
-  zh-Hans: "本文遵守 [LICENSE] 许可协议。"
-  zh-Hant: "本文遵守 [LICENSE] 許可協議。"
-  ko:      "이 글의 저작권은 [LICENSE] 라이센스를 따릅니다."
-
-POST_ON_GITHUB:
-  en:      "Edit on Github"
-  zh:      "在 Github 上修改"
-  zh-Hans: "在 Github 上修改"
-  zh-Hant: "在 Github 上修改"
-  ko:      "Github에서 확인하기"
-
-FOLLOW_ME:
-  en:      "Follow me on [NAME]."
-  zh:      "在 [NAME] 上关注我。"
-  zh-Hans: "在 [NAME] 上关注我。"
-  zh-Hant: "在 [NAME] 上關注我。"
-  ko:      "[NAME]에서 팔로우하기"
-
-EMAIL_ME:
-  en:      "Send me Email."
-  zh:      "给我发邮件。"
-  zh-Hans: "给我发邮件。"
-  zh-Hant: "給我發郵件。"
-  ko:      "이메일 보내기"
-
-COPYRIGHT_DATES: "2019"
->>>>>>> bf80f1ff
+  <<: *KO